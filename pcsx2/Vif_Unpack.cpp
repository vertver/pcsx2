--- conflicted
+++ resolved
@@ -330,11 +330,7 @@
 	}
 
 	u32 addr = vifXRegs.code;
-<<<<<<< HEAD
-	if (idx && ((addr>>15)&1)) addr += vif1Regs->tops;
-=======
 	if (idx && ((addr>>15)&1)) addr += vif1Regs.tops;
->>>>>>> 27a3f112
 	vifX.tag.addr = (addr<<4) & (idx ? 0x3ff0 : 0xff0);
 
 	VIF_LOG("Unpack VIF%x, QWC %x tagsize %x", idx, vifNum, vif0.tag.size);
