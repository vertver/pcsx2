/*  PCSX2 - PS2 Emulator for PCs
 *  Copyright (C) 2002-2010  PCSX2 Dev Team
 *
 *  PCSX2 is free software: you can redistribute it and/or modify it under the terms
 *  of the GNU Lesser General Public License as published by the Free Software Found-
 *  ation, either version 3 of the License, or (at your option) any later version.
 *
 *  PCSX2 is distributed in the hope that it will be useful, but WITHOUT ANY WARRANTY;
 *  without even the implied warranty of MERCHANTABILITY or FITNESS FOR A PARTICULAR
 *  PURPOSE.  See the GNU General Public License for more details.
 *
 *  You should have received a copy of the GNU General Public License along with PCSX2.
 *  If not, see <http://www.gnu.org/licenses/>.
 */

#include "PrecompiledHeader.h"
#include "Common.h"

#include "Hardware.h"
#include "newVif.h"
<<<<<<< HEAD
#include "DmacLegacy.h"
=======
#include "IPU/IPUdma.h"
>>>>>>> 3cfd0c68

using namespace R5900;

const int rdram_devices = 2;	// put 8 for TOOL and 2 for PS2 and PSX
int rdram_sdevid = 0;

static bool hwInitialized = false;

void hwInit()
{
	// [TODO] / FIXME:  PCSX2 no longer works on an Init system.  It assumes that the
	// static global vars for the process will be initialized when the process is created, and
	// then issues *resets only* from then on. (reset code for various S2 components should do
	// NULL checks and allocate memory and such if the pointers are NULL only).

	if( hwInitialized ) return;

	VifUnpackSSE_Init();

	gsInit();
	sifInit();
	sprInit();
	ipuInit();

	hwInitialized = true;
}

void hwReset()
{
	hwInit();

	memzero( eeHw );

	psHu32(SBUS_F260) = 0x1D000060;

	// i guess this is kinda a version, it's used by some bioses
	psHu32(DMAC_ENABLEW) = 0x1201;
	psHu32(DMAC_ENABLER) = 0x1201;

	SPU2reset();

	sifInit();
	sprInit();

	gsReset();
	ipuReset();
	vif0Reset();
	vif1Reset();

	// needed for legacy DMAC
	ipuDmaReset();
}

__fi uint intcInterrupt()
{
	if ((psHu32(INTC_STAT)) == 0) {
		//DevCon.Warning("*PCSX2*: intcInterrupt already cleared");
        return 0;
	}
	if ((psHu32(INTC_STAT) & psHu32(INTC_MASK)) == 0) 
	{
		//DevCon.Warning("*PCSX2*: No valid interrupt INTC_MASK: %x INTC_STAT: %x", psHu32(INTC_MASK), psHu32(INTC_STAT));
		return 0;
	}

	HW_LOG("intcInterrupt %x", psHu32(INTC_STAT) & psHu32(INTC_MASK));
	if(psHu32(INTC_STAT) & 0x2){
		counters[0].hold = rcntRcount(0);
		counters[1].hold = rcntRcount(1);
	}

	//cpuException(0x400, cpuRegs.branch);
	return 0x400;
}

__fi uint dmacInterrupt()
{
	if( ((psHu16(DMAC_STAT + 2) & psHu16(DMAC_STAT)) == 0 ) &&
		( psHu16(DMAC_STAT) & 0x8000) == 0 ) 
	{
		//DevCon.Warning("No valid DMAC interrupt MASK %x STAT %x", psHu16(DMAC_STAT+2), psHu16(DMAC_STAT));
		return 0;
	}

	if (!dmacRegs.ctrl.DMAE || psHu8(DMAC_ENABLER+2) == 1) 
	{
		//DevCon.Warning("DMAC Suspended or Disabled on interrupt");
		return 0;
	}
	HW_LOG("dmacInterrupt %x", (psHu16(DMAC_STAT + 2) & psHu16(DMAC_STAT) |
								psHu16(DMAC_STAT) & 0x8000));

	//cpuException(0x800, cpuRegs.branch);
	return 0x800;
}

void hwIntcIrq(int n)
{
	psHu32(INTC_STAT) |= 1<<n;
	if(psHu32(INTC_MASK) & (1<<n))cpuTestINTCInts();
}

void hwDmacIrq(int n)
{
	psHu32(DMAC_STAT) |= 1<<n;
	if(psHu16(DMAC_STAT+2) & (1<<n))cpuTestDMACInts();
}

// Write 'size' bytes to memory address 'addr' from 'data'.
__ri bool hwMFIFOWrite(u32 addr, const u128* data, uint qwc)
{
	// all FIFO addresses should always be QWC-aligned.
	pxAssume((dmacRegs.rbor.ADDR & 15) == 0);
	pxAssume((addr & 15) == 0);

	// DMAC Address resolution:  FIFO can be placed anywhere in the *physical* memory map
	// for the PS2.  Its probably a serious error for a PS2 app to have the buffer cross
	// valid/invalid page areas of ram, so realistically we only need to test the base address
	// of the FIFO for address validity.

	if (u128* dst = (u128*)PSM(dmacRegs.rbor.ADDR))
	{
		const u32 ringsize = (dmacRegs.rbsr.RMSK / 16) + 1;
		pxAssertMsg( PSM(dmacRegs.rbor.ADDR+ringsize-1) != NULL, "Scratchpad/MFIFO ringbuffer spans into invalid (unmapped) physical memory!" );
		uint startpos = (addr & dmacRegs.rbsr.RMSK)/16;
		MemCopy_WrappedDest( data, dst, startpos, ringsize, qwc );
	}
	else
	{
		SPR_LOG( "Scratchpad/MFIFO: invalid base physical address: 0x%08x", dmacRegs.rbor.ADDR );
		pxFailDev( wxsFormat( L"Scratchpad/MFIFO: Invalid base physical address: 0x%08x", dmacRegs.rbor.ADDR) );
		return false;
	}

	return true;
}

__ri bool hwDmacSrcChainWithStack(DMACh& dma, int id) {
	switch (id) {
		case TAG_REFE: // Refe - Transfer Packet According to ADDR field
            //End Transfer
			return true;

		case TAG_CNT: // CNT - Transfer QWC following the tag.
            // Set MADR to QW afer tag, and set TADR to QW following the data.
			dma.madr = dma.tadr + 16;
			dma.tadr = dma.madr + (dma.qwc << 4);
			return false;

		case TAG_NEXT: // Next - Transfer QWC following tag. TADR = ADDR
		{
		    // Set MADR to QW following the tag, and set TADR to the address formerly in MADR.
			u32 temp = dma.madr;
			dma.madr = dma.tadr + 16;
			dma.tadr = temp;
			return false;
		}
		case TAG_REF: // Ref - Transfer QWC from ADDR field
		case TAG_REFS: // Refs - Transfer QWC from ADDR field (Stall Control)
            //Set TADR to next tag
			dma.tadr += 16;
			return false;

		case TAG_CALL: // Call - Transfer QWC following the tag, save succeeding tag
		{
		    // Store the address in MADR in temp, and set MADR to the data following the tag.
			u32 temp = dma.madr;
			dma.madr = dma.tadr + 16;

			if(temp == 0)
			{
				DevCon.Warning("DMA Chain CALL next tag error. Tag Addr = 0");
				dma.tadr = dma.madr + (dma.qwc << 4);
				return false;
			}
			// Stash an address on the address stack pointer.
			switch(dma.chcr.ASP)
            {
                case 0: //Check if ASR0 is empty
                    // Store the succeeding tag in asr0, and mark chcr as having 1 address.
                    dma.asr0 = dma.madr + (dma.qwc << 4);
                    dma.chcr.ASP++;
                    break;

                case 1:
                    // Store the succeeding tag in asr1, and mark chcr as having 2 addresses.
                    dma.asr1 = dma.madr + (dma.qwc << 4);
                    dma.chcr.ASP++;
                    break;

                default:
                    Console.Warning("Call Stack Overflow (report if it fixes/breaks anything)");
                    return true;
			}

			// Set TADR to the address from MADR we stored in temp.
			dma.tadr = temp;

			return false;
		}

		case TAG_RET: // Ret - Transfer QWC following the tag, load next tag
            //Set MADR to data following the tag.
			dma.madr = dma.tadr + 16;

			// Snag an address from the address stack pointer.
			switch(dma.chcr.ASP)
            {
                case 2:
                    // Pull asr1 from the stack, give it to TADR, and decrease the # of addresses.
                    dma.tadr = dma.asr1;
                    dma.asr1 = 0;
                    dma.chcr.ASP--;
                    break;

                case 1:
                    // Pull asr0 from the stack, give it to TADR, and decrease the # of addresses.
                    dma.tadr = dma.asr0;
                    dma.asr0 = 0;
                    dma.chcr.ASP--;
                    break;

                case 0:
                    // There aren't any addresses to pull, so end the transfer.
                    //dma.tadr += 16;						   //Clear tag address - Kills Klonoa 2
                    return true;

                default:
                    // If ASR1 and ASR0 are messed up, end the transfer.
                    //Console.Error("TAG_RET: ASR 1 & 0 == 1. This shouldn't happen!");
                    //dma.tadr += 16;						   //Clear tag address - Kills Klonoa 2
                    return true;
            }
			return false;

		case TAG_END: // End - Transfer QWC following the tag
            //Set MADR to data following the tag, and end the transfer.
			dma.madr = dma.tadr + 16;
			//Don't Increment tadr; breaks Soul Calibur II and III
			return true;
	}

	return false;
}

bool hwDmacSrcChain(DMACh& dma, int id)
{
	u32 temp;

	switch (id)
	{
		case TAG_REFE: // Refe - Transfer Packet According to ADDR field
            // End the transfer.
			return true;

		case TAG_CNT: // CNT - Transfer QWC following the tag.
            // Set MADR to QW after the tag, and TADR to QW following the data.
			dma.madr = dma.tadr + 16;
			dma.tadr = dma.madr + (dma.qwc << 4);
			return false;

		case TAG_NEXT: // Next - Transfer QWC following tag. TADR = ADDR
            // Set MADR to QW following the tag, and set TADR to the address formerly in MADR.
			temp = dma.madr;
			dma.madr = dma.tadr + 16;
			dma.tadr = temp;
			return false;

		case TAG_REF: // Ref - Transfer QWC from ADDR field
		case TAG_REFS: // Refs - Transfer QWC from ADDR field (Stall Control)
            //Set TADR to next tag
			dma.tadr += 16;
			return false;

		case TAG_END: // End - Transfer QWC following the tag
            //Set MADR to data following the tag, and end the transfer.
			dma.madr = dma.tadr + 16;
			//Don't Increment tadr; breaks Soul Calibur II and III
			return true;
	}

	return false;
}<|MERGE_RESOLUTION|>--- conflicted
+++ resolved
@@ -18,11 +18,8 @@
 
 #include "Hardware.h"
 #include "newVif.h"
-<<<<<<< HEAD
+#include "IPU/IPUdma.h"
 #include "DmacLegacy.h"
-=======
-#include "IPU/IPUdma.h"
->>>>>>> 3cfd0c68
 
 using namespace R5900;
 
@@ -113,7 +110,7 @@
 		return 0;
 	}
 	HW_LOG("dmacInterrupt %x", (psHu16(DMAC_STAT + 2) & psHu16(DMAC_STAT) |
-								psHu16(DMAC_STAT) & 0x8000));
+								  psHu16(DMAC_STAT) & 0x8000));
 
 	//cpuException(0x800, cpuRegs.branch);
 	return 0x800;
