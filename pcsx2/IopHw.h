/*  PCSX2 - PS2 Emulator for PCs
 *  Copyright (C) 2002-2010  PCSX2 Dev Team
 *
 *  PCSX2 is free software: you can redistribute it and/or modify it under the terms
 *  of the GNU Lesser General Public License as published by the Free Software Found-
 *  ation, either version 3 of the License, or (at your option) any later version.
 *
 *  PCSX2 is distributed in the hope that it will be useful, but WITHOUT ANY WARRANTY;
 *  without even the implied warranty of MERCHANTABILITY or FITNESS FOR A PARTICULAR
 *  PURPOSE.  See the GNU General Public License for more details.
 *
 *  You should have received a copy of the GNU General Public License along with PCSX2.
 *  If not, see <http://www.gnu.org/licenses/>.
 */

#pragma once

#include "IopMem.h"

static const u32
	HW_USB_START	= 0x1f801600,
	HW_USB_END		= 0x1f801700,
	HW_FW_START		= 0x1f808400,
	HW_FW_END		= 0x1f808550,	// end addr for FW is a guess...
	HW_SPU2_START	= 0x1f801c00,
	HW_SPU2_END		= 0x1f801e00;

static const u32
	HW_SSBUS_SPD_ADDR	= 0x1f801000,
	HW_SSBUS_PIO_ADDR	= 0x1f801004,
	HW_SSBUS_SPD_DELAY	= 0x1f801008,
	HW_SSBUS_DEV1_DELAY	= 0x1f80100C,
	HW_SSBUS_ROM_DELAY	= 0x1f801010,
	HW_SSBUS_SPU_DELAY	= 0x1f801014,
	HW_SSBUS_DEV5_DELAY	= 0x1f801018,
	HW_SSBUS_PIO_DELAY	= 0x1f80101c,
	HW_SSBUS_COM_DELAY	= 0x1f801020,

	HW_SIO_DATA			= 0x1f801040,	// SIO read/write register
	HW_SIO_STAT			= 0x1f801044,
	HW_SIO_MODE			= 0x1f801048,
	HW_SIO_CTRL			= 0x1f80104a,
	HW_SIO_BAUD			= 0x1f80104e,

    HW_RAM_SIZE         = 0x1f801060,
	HW_IREG				= 0x1f801070,
	HW_IMASK			= 0x1f801074,
	HW_ICTRL			= 0x1f801078,

	HW_SSBUS_DEV1_ADDR	= 0x1f801400,
	HW_SSBUS_SPU_ADDR	= 0x1f801404,
	HW_SSBUS_DEV5_ADDR	= 0x1f801408,
	HW_SSBUS_SPU1_ADDR	= 0x1f80140c,
	HW_SSBUS_DEV9_ADDR3	= 0x1f801410,
	HW_SSBUS_SPU1_DELAY	= 0x1f801414,
	HW_SSBUS_DEV9_DELAY2= 0x1f801418,
	HW_SSBUS_DEV9_DELAY3= 0x1f80141c,
	HW_SSBUS_DEV9_DELAY1= 0x1f801420,

	HW_ICFG				= 0x1f801450,
	HW_DEV9_DATA		= 0x1f80146e,	// DEV9 read/write register

	// CDRom registers are used for various command, status, and data stuff.

	HW_CDR_DATA0		= 0x1f801800,	// CDROM multipurpose data register 1
	HW_CDR_DATA1		= 0x1f801801,	// CDROM multipurpose data register 2
	HW_CDR_DATA2		= 0x1f801802,	// CDROM multipurpose data register 3
	HW_CDR_DATA3		= 0x1f801803,	// CDROM multipurpose data register 4

	// SIO2 is a DMA interface for the SIO.

	HW_SIO2_DATAIN		= 0x1F808260,
	HW_SIO2_FIFO		= 0x1f808264,
	HW_SIO2_CTRL		= 0x1f808268,
	HW_SIO2_RECV1		= 0x1f80826c,
	HW_SIO2_RECV2		= 0x1f808270,
	HW_SIO2_RECV3		= 0x1f808274,
	HW_SIO2_8278        = 0x1F808278, // May as well add defs
	HW_SIO2_827C        = 0x1F80827C, // for these 2...
	HW_SIO2_INTR		= 0x1f808280;

enum DMAMadrAddresses
{
    HWx_DMA0_MADR  = 0x1f801080,
    HWx_DMA1_MADR  = 0x1f801090,
    HWx_DMA2_MADR  = 0x1f8010a0,
    HWx_DMA3_MADR  = 0x1f8010b0,
    HWx_DMA4_MADR  = 0x1f8010c0,
    HWx_DMA5_MADR  = 0x1f8010d0,
    HWx_DMA6_MADR  = 0x1f8010e0,
    HWx_DMA7_MADR  = 0x1f801500,
    HWx_DMA8_MADR  = 0x1f801510,
    HWx_DMA9_MADR  = 0x1f801520,
    HWx_DMA10_MADR = 0x1f801530,
    HWx_DMA11_MADR = 0x1f801540,
    HWx_DMA12_MADR = 0x1f801550
};

enum DMABcrAddresses
{
    HWx_DMA0_BCR  = 0x1f801084,
    HWx_DMA1_BCR  = 0x1f801094,
    HWx_DMA2_BCR  = 0x1f8010a4,
    HWx_DMA3_BCR  = 0x1f8010b4,
    HWx_DMA3_BCR_L16  = 0x1f8010b4,
    HWx_DMA3_BCR_H16  = 0x1f8010b6,
    HWx_DMA4_BCR  = 0x1f8010c4,
    HWx_DMA5_BCR  = 0x1f8010d4,
    HWx_DMA6_BCR  = 0x1f8010e4,
    HWx_DMA7_BCR  = 0x1f801504,
    HWx_DMA8_BCR  = 0x1f801514,
    HWx_DMA9_BCR  = 0x1f801524,
    HWx_DMA10_BCR = 0x1f801534,
    HWx_DMA11_BCR = 0x1f801544,
    HWx_DMA12_BCR = 0x1f801554
};

enum DMAChcrAddresses
{
    HWx_DMA0_CHCR  = 0x1f801088,
    HWx_DMA1_CHCR  = 0x1f801098,
    HWx_DMA2_CHCR  = 0x1f8010a8,
    HWx_DMA3_CHCR  = 0x1f8010b8,
    HWx_DMA4_CHCR  = 0x1f8010c8,
    HWx_DMA5_CHCR  = 0x1f8010d8,
    HWx_DMA6_CHCR  = 0x1f8010e8,
    HWx_DMA7_CHCR  = 0x1f801508,
    HWx_DMA8_CHCR  = 0x1f801518,
    HWx_DMA9_CHCR  = 0x1f801528,
    HWx_DMA10_CHCR = 0x1f801538,
    HWx_DMA11_CHCR = 0x1f801548,
    HWx_DMA12_CHCR = 0x1f801558
};

enum DMATadrAddresses
{
    HWx_DMA0_TADR  = 0x1f80108c,
    HWx_DMA1_TADR  = 0x1f80109c,
    HWx_DMA2_TADR  = 0x1f8010ac,
    HWx_DMA3_TADR  = 0x1f8010bc,
    HWx_DMA4_TADR  = 0x1f8010cc,
    HWx_DMA5_TADR  = 0x1f8010dc,
    HWx_DMA6_TADR  = 0x1f8010ec,
    HWx_DMA7_TADR  = 0x1f80150c,
    HWx_DMA8_TADR  = 0x1f80151c,
    HWx_DMA9_TADR  = 0x1f80152c,
    HWx_DMA10_TADR = 0x1f80153c,
    HWx_DMA11_TADR = 0x1f80154c,
    HWx_DMA12_TADR = 0x1f80155c
};

/* Registers for the IOP Counters */
enum IOPCountRegs
{
	IOP_T0_COUNT = 0x1f801100,
	IOP_T1_COUNT = 0x1f801110,
	IOP_T2_COUNT = 0x1f801120,
	IOP_T3_COUNT = 0x1f801480,
	IOP_T4_COUNT = 0x1f801490,
	IOP_T5_COUNT = 0x1f8014a0,

	IOP_T0_MODE = 0x1f801104,
	IOP_T1_MODE = 0x1f801114,
	IOP_T2_MODE = 0x1f801124,
	IOP_T3_MODE = 0x1f801484,
	IOP_T4_MODE = 0x1f801494,
	IOP_T5_MODE = 0x1f8014a4,

	IOP_T0_TARGET = 0x1f801108,
	IOP_T1_TARGET = 0x1f801118,
	IOP_T2_TARGET = 0x1f801128,
	IOP_T3_TARGET = 0x1f801488,
	IOP_T4_TARGET = 0x1f801498,
	IOP_T5_TARGET = 0x1f8014a8
};

// fixme: I'm sure there's a better way to do this. --arcum42
#define DmaExec(n) { \
	if (HW_DMA##n##_CHCR & 0x01000000 && \
		HW_DMA_PCR & (8 << (n * 4))) { \
		psxDma##n(HW_DMA##n##_MADR, HW_DMA##n##_BCR, HW_DMA##n##_CHCR); \
	} \
}

#define DmaExec2(n) { \
	if (HW_DMA##n##_CHCR & 0x01000000 && \
		HW_DMA_PCR2 & (8 << ((n-7) * 4))) { \
		psxDma##n(HW_DMA##n##_MADR, HW_DMA##n##_BCR, HW_DMA##n##_CHCR); \
	} \
}

#ifdef ENABLE_NEW_IOPDMA
#define DmaExecNew(n) IopDmaStart(n);
#define DmaExecNew2(n) IopDmaStart(n);
#endif

// --------------------------------------------------------------------------------------
//  iDMA_CHCR
// --------------------------------------------------------------------------------------
union iDMA_CHCR
{
	struct
	{
		// DMA transfer direction:
		//    0 - to memory (source),
		//    1 - from memory (drain).
		u32 DIR			: 1;

		// Unknown bits.  Some of them are likely performance control bits for the
		// DMAC, to regulate slicing, cpu cycle stealing, or other things not relevant
		// to accurate emulation.
		u32 _unknown	: 22;

		// Start bit.  Apps set this to 1 to start a transfer.  The DMAC sets it to
		// 0 when the transfer is finished.  Apps writing 0 to this value are likely
		// disregarded if the DMAC is not properly suspended.
		u32 STR			: 1;
	};

	iDMA_CHCR() {}
};

struct dma_mbc
{
	u32 madr;
	u32 bcr;
	tDMA_CHCR chcr;

	u16 bcr_lower() const
	{
		return (u16)(bcr);
	}
	u16 bcr_upper() const
	{
		return (bcr >> 16);
	}
	wxString desc() const { return wxsFormat(L"madr: 0x%x bcr: 0x%x chcr: 0x%x", madr, bcr, chcr); }
};

struct dma_mbct
{
	u32 madr;
	u32 bcr;
	iDMA_CHCR chcr;
	u32 tadr;

	u16 bcr_lower() const
	{
		return (u16)(bcr);
	}
	u16 bcr_upper() const
	{
		return (bcr >> 16);
	}
	wxString desc() const { return wxsFormat(L"madr: 0x%x bcr: 0x%x chcr: 0x%x tadr: 0x%x", madr, bcr, chcr, tadr); }
};

<<<<<<< HEAD
static dma_mbc&		hw_dma0		= (dma_mbc&) psxH[0x1080];
static dma_mbc&		hw_dma1		= (dma_mbc&) psxH[0x1090];
static dma_mbct&	hw_dma2		= (dma_mbct&)psxH[0x10a0];
static dma_mbc&		hw_dma3		= (dma_mbc&) psxH[0x10b0];
static dma_mbct&	hw_dma4		= (dma_mbct&)psxH[0x10c0];
static dma_mbc&		hw_dma6		= (dma_mbc&) psxH[0x10e0];
static dma_mbc&		hw_dma7		= (dma_mbc&) psxH[0x1500];
static dma_mbc&		hw_dma8		= (dma_mbc&) psxH[0x1510];
static dma_mbct&	hw_dma9		= (dma_mbct&)psxH[0x1520];
static dma_mbc&		hw_dma10	= (dma_mbc&) psxH[0x1530];
static dma_mbc&		hw_dma11	= (dma_mbc&) psxH[0x1540];
static dma_mbc&		hw_dma12	= (dma_mbc&) psxH[0x1550];
=======
static dma_mbc&		hw_dma0		= (dma_mbc&) iopHw[0x1080];
static dma_mbc&		hw_dma1		= (dma_mbc&) iopHw[0x1090];
static dma_mbct&	hw_dma2		= (dma_mbct&)iopHw[0x10a0];
static dma_mbc&		hw_dma3		= (dma_mbc&) iopHw[0x10b0];
static dma_mbct&	hw_dma4		= (dma_mbct&)iopHw[0x10c0];
static dma_mbc&		hw_dma6		= (dma_mbc&) iopHw[0x10e0];
static dma_mbc&		hw_dma7		= (dma_mbc&) iopHw[0x1500];
static dma_mbc&		hw_dma8		= (dma_mbc&) iopHw[0x1510];
static dma_mbct&	hw_dma9		= (dma_mbct&)iopHw[0x1520];
static dma_mbc&		hw_dma10	= (dma_mbc&) iopHw[0x1530];
static dma_mbc&		hw_dma11	= (dma_mbc&) iopHw[0x1540];
static dma_mbc&		hw_dma12	= (dma_mbc&) iopHw[0x1550];
>>>>>>> 36d15035

#define hw_dma(x)	hw_dma##x

#define HW_DMA0_MADR (psxHu32(0x1080)) // MDEC in DMA
#define HW_DMA0_BCR  (psxHu32(0x1084))
#define HW_DMA0_CHCR (psxHu32(0x1088))

#define HW_DMA1_MADR (psxHu32(0x1090)) // MDEC out DMA
#define HW_DMA1_BCR  (psxHu32(0x1094))
#define HW_DMA1_CHCR (psxHu32(0x1098))

#define HW_DMA2_MADR (psxHu32(0x10a0)) // GPU DMA
#define HW_DMA2_BCR  (psxHu32(0x10a4))
#define HW_DMA2_CHCR (psxHu32(0x10a8))
#define HW_DMA2_TADR (psxHu32(0x10ac))

#define HW_DMA3_MADR (psxHu32(0x10b0)) // CDROM DMA
#define HW_DMA3_BCR  (psxHu32(0x10b4))
#define HW_DMA3_BCR_L16 (psxHu16(0x10b4))
#define HW_DMA3_BCR_H16 (psxHu16(0x10b6))
#define HW_DMA3_CHCR (psxHu32(0x10b8))

#define HW_DMA4_MADR (psxHu32(0x10c0)) // SPU DMA
#define HW_DMA4_BCR  (psxHu32(0x10c4))
#define HW_DMA4_CHCR (psxHu32(0x10c8))
#define HW_DMA4_TADR (psxHu32(0x10cc))

#define HW_DMA6_MADR (psxHu32(0x10e0)) // GPU DMA (OT)
#define HW_DMA6_BCR  (psxHu32(0x10e4))
#define HW_DMA6_CHCR (psxHu32(0x10e8))

#define HW_DMA7_MADR (psxHu32(0x1500)) // SPU2 DMA
#define HW_DMA7_BCR  (psxHu32(0x1504))
#define HW_DMA7_CHCR (psxHu32(0x1508))

#define HW_DMA8_MADR (psxHu32(0x1510)) // DEV9 DMA
#define HW_DMA8_BCR  (psxHu32(0x1514))
#define HW_DMA8_CHCR (psxHu32(0x1518))

#define HW_DMA9_MADR (psxHu32(0x1520)) // SIF0 DMA
#define HW_DMA9_BCR  (psxHu32(0x1524))
#define HW_DMA9_CHCR (psxHu32(0x1528))
#define HW_DMA9_TADR (psxHu32(0x152c))

#define HW_DMA10_MADR (psxHu32(0x1530)) // SIF1 DMA
#define HW_DMA10_BCR  (psxHu32(0x1534))
#define HW_DMA10_CHCR (psxHu32(0x1538))

#define HW_DMA11_MADR (psxHu32(0x1540)) // SIO2 in
#define HW_DMA11_BCR  (psxHu32(0x1544))
#define HW_DMA11_CHCR (psxHu32(0x1548))

#define HW_DMA12_MADR (psxHu32(0x1550)) // SIO2 out
#define HW_DMA12_BCR  (psxHu32(0x1554))
#define HW_DMA12_CHCR (psxHu32(0x1558))

#define HW_DMA_PCR   (psxHu32(0x10f0))
#define HW_DMA_ICR   (psxHu32(0x10f4))

#define HW_DMA_PCR2  (psxHu32(0x1570))
#define HW_DMA_ICR2  (psxHu32(0x1574))

enum IopEventId
{
	IopEvt_Cdvd = 5		// General Cdvd commands (Seek, Standby, Break, etc)
,	IopEvt_Dma11 = 11
,	IopEvt_Dma12 = 12
,	IopEvt_SIO = 16
,	IopEvt_Cdrom = 17
,	IopEvt_CdromRead = 18
,	IopEvt_CdvdRead = 19
,	IopEvt_DEV9 = 20
,	IopEvt_USB = 21
};

extern void PSX_INT( IopEventId n, s32 ecycle);

extern void psxSetNextBranch( u32 startCycle, s32 delta );
extern void psxSetNextBranchDelta( s32 delta );
extern int iopTestCycle( u32 startCycle, s32 delta );
extern void _iopTestInterrupts();

extern void psxHwReset();
extern u8   psxHw4Read8 (u32 add);
extern void psxHw4Write8(u32 add, u8  value);

extern void psxDmaInterrupt(int n);
extern void psxDmaInterrupt2(int n);<|MERGE_RESOLUTION|>--- conflicted
+++ resolved
@@ -217,14 +217,17 @@
 		u32 STR			: 1;
 	};
 
+	u32 _u32;
+
 	iDMA_CHCR() {}
+	iDMA_CHCR(u32 src) { _u32 = src; }
 };
 
 struct dma_mbc
 {
 	u32 madr;
 	u32 bcr;
-	tDMA_CHCR chcr;
+	iDMA_CHCR chcr;
 
 	u16 bcr_lower() const
 	{
@@ -255,20 +258,6 @@
 	wxString desc() const { return wxsFormat(L"madr: 0x%x bcr: 0x%x chcr: 0x%x tadr: 0x%x", madr, bcr, chcr, tadr); }
 };
 
-<<<<<<< HEAD
-static dma_mbc&		hw_dma0		= (dma_mbc&) psxH[0x1080];
-static dma_mbc&		hw_dma1		= (dma_mbc&) psxH[0x1090];
-static dma_mbct&	hw_dma2		= (dma_mbct&)psxH[0x10a0];
-static dma_mbc&		hw_dma3		= (dma_mbc&) psxH[0x10b0];
-static dma_mbct&	hw_dma4		= (dma_mbct&)psxH[0x10c0];
-static dma_mbc&		hw_dma6		= (dma_mbc&) psxH[0x10e0];
-static dma_mbc&		hw_dma7		= (dma_mbc&) psxH[0x1500];
-static dma_mbc&		hw_dma8		= (dma_mbc&) psxH[0x1510];
-static dma_mbct&	hw_dma9		= (dma_mbct&)psxH[0x1520];
-static dma_mbc&		hw_dma10	= (dma_mbc&) psxH[0x1530];
-static dma_mbc&		hw_dma11	= (dma_mbc&) psxH[0x1540];
-static dma_mbc&		hw_dma12	= (dma_mbc&) psxH[0x1550];
-=======
 static dma_mbc&		hw_dma0		= (dma_mbc&) iopHw[0x1080];
 static dma_mbc&		hw_dma1		= (dma_mbc&) iopHw[0x1090];
 static dma_mbct&	hw_dma2		= (dma_mbct&)iopHw[0x10a0];
@@ -281,7 +270,6 @@
 static dma_mbc&		hw_dma10	= (dma_mbc&) iopHw[0x1530];
 static dma_mbc&		hw_dma11	= (dma_mbc&) iopHw[0x1540];
 static dma_mbc&		hw_dma12	= (dma_mbc&) iopHw[0x1550];
->>>>>>> 36d15035
 
 #define hw_dma(x)	hw_dma##x
 
